import logging
from contextlib import asynccontextmanager

import uvicorn
from config import config
<<<<<<< HEAD
from db import SQLModel, engine
from dependencies import db
=======
from db import create_db
# from dependencies import db
>>>>>>> ab5890c9
from fastapi import FastAPI, Request
from fastapi.responses import HTMLResponse
from fastapi.staticfiles import StaticFiles
from fastapi.templating import Jinja2Templates
from routers import main_tab

logger = logging.getLogger("find_square")


@asynccontextmanager
async def lifespan(app: FastAPI):
    await startup()
    yield
    await shutdown()


app = FastAPI(lifespan=lifespan)

app.include_router(main_tab.router)

app.mount("/static", StaticFiles(directory="static"), name="static")
templates = Jinja2Templates(directory="templates")


async def startup():
<<<<<<< HEAD
    SQLModel.metadata.create_all(engine)
=======
    create_db()
>>>>>>> ab5890c9
    logger.info("Application startup complete.")


async def shutdown():
    # await db.close_database_connection()
    logger.info("Application shutdown complete.")


@app.get("/", response_class=HTMLResponse)
async def index(request: Request):
    context = {
        "request": request,
        "host": config.UVICORN_SERVER_HOST,
        "port": str(config.UVICORN_SERVER_PORT),
    }

    return templates.TemplateResponse("index.html", context)


if __name__ == "__main__":
    uvicorn.run(
        "main:app",
        host=config.UVICORN_SERVER_HOST,
        port=config.UVICORN_SERVER_PORT,
        log_config=config.LOG_CONFIG,
        reload=config.UVICORN_SERVER_RELOAD,
        access_log=False,
    )<|MERGE_RESOLUTION|>--- conflicted
+++ resolved
@@ -3,13 +3,9 @@
 
 import uvicorn
 from config import config
-<<<<<<< HEAD
-from db import SQLModel, engine
-from dependencies import db
-=======
 from db import create_db
+
 # from dependencies import db
->>>>>>> ab5890c9
 from fastapi import FastAPI, Request
 from fastapi.responses import HTMLResponse
 from fastapi.staticfiles import StaticFiles
@@ -35,11 +31,7 @@
 
 
 async def startup():
-<<<<<<< HEAD
-    SQLModel.metadata.create_all(engine)
-=======
     create_db()
->>>>>>> ab5890c9
     logger.info("Application startup complete.")
 
 
